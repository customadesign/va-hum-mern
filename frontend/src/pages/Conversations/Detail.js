import React, { useState, useEffect, useRef, useCallback, useMemo } from 'react';
import { useParams, Link, useNavigate } from 'react-router-dom';
import { Helmet } from 'react-helmet-async';
import { useQuery, useMutation, useQueryClient } from 'react-query';
import api from '../../services/api';
import { format, isToday, isYesterday } from 'date-fns';
import { useBranding } from '../../contexts/BrandingContext';
import { useAuth } from '../../contexts/AuthContext';
import {
  ArrowLeftIcon,
  PaperAirplaneIcon,
  UserCircleIcon,
  EllipsisVerticalIcon,
  ArchiveBoxIcon,
  TrashIcon
} from '@heroicons/react/24/outline';
import { CheckBadgeIcon } from '@heroicons/react/24/solid';
import { toast } from 'react-toastify';
import SafeHtml from '../../components/SafeHtml';
import { initSocket, joinConversation, leaveConversation, typingStart, typingStop } from '../../services/socket';

// Allowlist sanitizer for controlled system HTML: keep only <a> with safe attributes
function sanitizeSystemHtml(html) {
  try {
    const tpl = document.createElement('template');
    tpl.innerHTML = html || '';
    const nodes = tpl.content.querySelectorAll('*');
    nodes.forEach((el) => {
      const tag = el.tagName.toUpperCase();
      if (tag !== 'A') {
        const text = document.createTextNode(el.textContent || '');
        el.replaceWith(text);
        return;
      }
      const a = el;
      const href = a.getAttribute('href') || '';
      const safeHref =
        href.startsWith('/') ||
        href.startsWith('http://') ||
        href.startsWith('https://') ||
        href.startsWith('mailto:')
          ? href
          : '#';
      a.setAttribute('href', safeHref);
      a.setAttribute('rel', 'noopener noreferrer');
      a.setAttribute('target', safeHref.startsWith('/') ? '_self' : '_blank');
      const existingClass = a.getAttribute('class') || '';
      a.setAttribute('class', (existingClass + ' text-blue-600 underline').trim());
      Array.from(a.attributes).forEach((attr) => {
        if (!['href', 'rel', 'target', 'class'].includes(attr.name)) {
          a.removeAttribute(attr.name);
        }
      });
    });
    return tpl.innerHTML;
  } catch {
    return (html || '').replace(/<[^>]*>/g, '');
  }
}

export default function ConversationDetail() {
  const { id } = useParams();
  const navigate = useNavigate();
  const { branding } = useBranding();
  const { user } = useAuth();
  const queryClient = useQueryClient();
  const messagesEndRef = useRef(null);
  const [message, setMessage] = useState('');
  const [showOptions, setShowOptions] = useState(false);
  const [isOtherTyping, setIsOtherTyping] = useState(false);
  const typingTimerRef = useRef(null);
  const typingActiveRef = useRef(false);
  const userId = user?.id || user?._id;

  // Intercept clicks on <a> inside sanitized message HTML and route internally
  const onMessageHtmlClick = useCallback((e) => {
    const target = e.target;
    if (target && target.tagName === 'A') {
      const href = target.getAttribute('href') || '';
      if (href.startsWith('/')) {
        e.preventDefault();
        e.stopPropagation();
        navigate(href);
      }
    }
  }, [navigate]);

<<<<<<< HEAD
  const { data: conversation, isLoading, error } = useQuery(
    ['conversation', id],
    async () => {
      // Check if this is a sample conversation ID
      if (id.startsWith('sample-')) {
        return getSampleConversation(id);
      }
      try {
        const response = await api.get(`/conversations/${id}`);
        return response.data.data;
      } catch (err) {
        // Check if this is a gating error
        if (err.response?.status === 403 && err.response?.data?.gated) {
          // Redirect to conversations list where gated view will show
          toast.info('Please complete your profile to access messages');
          navigate('/conversations');
          throw err;
        }
        throw err;
      }
    },
    {
      refetchInterval: id.startsWith('sample-') ? false : 5000, // Don't poll for sample conversations
      retry: (failureCount, error) => {
        // Don't retry on gating errors
        if (error?.response?.status === 403 && error?.response?.data?.gated) {
          return false;
        }
        return failureCount < 3;
      }
    }
=======
  const isSampleConversation = id.startsWith('sample-');
  const isVA = Boolean(
    user?.va ||
    user?.role === 'va' ||
    user?.profile?.type === 'va' ||
    user?.profile?.va
>>>>>>> 96b64b84
  );

  const { data: profileData, isLoading: isProfileLoading } = useQuery({
    queryKey: ['profile', userId],
    queryFn: async () => {
      const response = await api.get('/users/profile');
      return response.data;
    },
    enabled: Boolean(userId && isVA)
  });

  const profileCompletionPct = profileData?.profileCompletion?.percentage ?? 0;
  const canViewSampleConversations = !isVA || profileCompletionPct >= 80;

  const getSampleConversations = useCallback(() => {
    if (!userId) {
      return [];
    }

    if (isVA) {
      if (!canViewSampleConversations) {
        return [];
      }
      // Sample conversations for VAs
      return [
        {
          _id: 'sample-1',
          participants: [userId, 'admin-1'],
          business: {
            _id: 'admin-1',
            email: 'support@linkage.com',
            profile: {
              name: 'Linkage Admin',
              company: 'Linkage',
              avatar: null,
              hero: 'Linkage Support Team'
            }
          },
          messages: [
            {
              _id: 'msg-1',
              sender: 'admin-1',
              content: 'Welcome to Linkage! We\'re here to help you connect with great business opportunities. Feel free to reach out if you have any questions.',
              createdAt: new Date(Date.now() - 2 * 60 * 60 * 1000) // 2 hours ago
            },
            {
              _id: 'msg-2',
              sender: userId,
              content: 'Thank you! I appreciate the warm welcome. I\'m excited to get started.',
              createdAt: new Date(Date.now() - 1.5 * 60 * 60 * 1000) // 1.5 hours ago
            },
            {
              _id: 'msg-3',
              sender: 'admin-1',
              content: 'That\'s great to hear! Make sure to keep your profile updated with your latest skills and experience. This helps businesses find you more easily.',
              createdAt: new Date(Date.now() - 1 * 60 * 60 * 1000) // 1 hour ago
            }
          ],
          lastMessage: 'That\'s great to hear! Make sure to keep your profile updated with your latest skills and experience. This helps businesses find you more easily.',
          lastMessageAt: new Date(Date.now() - 1 * 60 * 60 * 1000),
          status: 'active',
          unreadCount: { va: 1, business: 0 }
        },
        {
          _id: 'sample-2',
          participants: [userId, 'admin-2'],
          business: {
            _id: 'admin-2',
            email: 'support@linkage.com',
            profile: {
              name: 'Linkage Admin',
              company: 'Linkage',
              avatar: null,
              hero: 'Linkage Support Team'
            }
          },
          messages: [
            {
              _id: 'msg-4',
              sender: 'admin-2',
              content: 'Quick tip: Responding promptly to business inquiries increases your chances of landing great projects!',
              createdAt: new Date(Date.now() - 6 * 60 * 60 * 1000) // 6 hours ago
            },
            {
              _id: 'msg-5',
              sender: userId,
              content: 'Thanks for the advice! I\'ll make sure to check my messages regularly.',
              createdAt: new Date(Date.now() - 5 * 60 * 60 * 1000) // 5 hours ago
            }
          ],
          lastMessage: 'Thanks for the advice! I\'ll make sure to check my messages regularly.',
          lastMessageAt: new Date(Date.now() - 5 * 60 * 60 * 1000),
          status: 'active',
          unreadCount: { va: 0, business: 1 }
        },
        {
          _id: 'sample-3',
          participants: [userId, 'business-3'],
          business: {
            _id: 'business-3',
            email: 'team@startupventure.io',
            profile: {
              name: 'Startup Venture',
              company: 'Startup Venture',
              avatar: null,
              hero: 'Fast-growing SaaS startup'
            }
          },
          messages: [
            {
              _id: 'msg-6',
              sender: userId,
              content: 'Thank you for the opportunity! I\'m excited to get started on the project.',
              createdAt: new Date(Date.now() - 24 * 60 * 60 * 1000) // 1 day ago
            }
          ],
          lastMessage: 'Thank you for the opportunity! I\'m excited to get started on the project.',
          lastMessageAt: new Date(Date.now() - 24 * 60 * 60 * 1000),
          status: 'active',
          unreadCount: { va: 0, business: 0 }
        }
      ];
    } else {
      // Sample conversations for businesses
      return [
        {
          _id: 'sample-1',
          participants: [userId, 'admin-1'],
          va: {
            _id: 'admin-1',
            email: 'admin@linkage.com',
            profile: {
              name: 'Linkage Admin',
              avatar: null,
              hero: 'Linkage Support Team'
            }
          },
          messages: [
            {
              _id: 'msg-1',
              sender: userId,
              content: 'Hello! I\'d like to learn more about posting a job and finding the right virtual assistant.',
              createdAt: new Date(Date.now() - 3 * 60 * 60 * 1000) // 3 hours ago
            },
            {
              _id: 'msg-2',
              sender: 'admin-1',
              content: 'Welcome to Linkage! We\'re here to help you find the perfect virtual assistant for your business needs. Feel free to ask any questions!',
              createdAt: new Date(Date.now() - 2 * 60 * 60 * 1000) // 2 hours ago
            }
          ],
          lastMessage: 'Welcome to Linkage! We\'re here to help you find the perfect virtual assistant for your business needs. Feel free to ask any questions!',
          lastMessageAt: new Date(Date.now() - 2 * 60 * 60 * 1000),
          status: 'active',
          unreadCount: { va: 0, business: 1 }
        },
        {
          _id: 'sample-2',
          participants: [userId, 'admin-2'],
          va: {
            _id: 'admin-2',
            email: 'support@linkage.com',
            profile: {
              name: 'Linkage Admin',
              avatar: null,
              hero: 'Linkage Support Team'
            }
          },
          messages: [
            {
              _id: 'msg-3',
              sender: 'admin-2',
              content: 'Thank you for joining Linkage! If you have any questions about finding virtual assistants or posting jobs, we\'re here to assist.',
              createdAt: new Date(Date.now() - 8 * 60 * 60 * 1000) // 8 hours ago
            }
          ],
          lastMessage: 'Thank you for joining Linkage! If you have any questions about finding virtual assistants or posting jobs, we\'re here to assist.',
          lastMessageAt: new Date(Date.now() - 8 * 60 * 60 * 1000),
          status: 'active',
          unreadCount: { va: 1, business: 1 }
        }
      ];
    }
  }, [userId, isVA, canViewSampleConversations]);

  const sampleConversation = useMemo(() => {
    if (!isSampleConversation) {
      return null;
    }
    const samples = getSampleConversations();
    return samples.find((conv) => conv._id === id) || null;
  }, [id, isSampleConversation, getSampleConversations]);

  const { data: apiConversation, isLoading: isConversationLoading } = useQuery(
    ['conversation', id],
    async () => {
      const response = await api.get(`/conversations/${id}`);
      return response.data.data;
    },
    {
      enabled: !isSampleConversation,
      refetchInterval: isSampleConversation ? false : 5000
    }
  );

  const conversation = isSampleConversation ? sampleConversation : apiConversation;
  const isLoading = (!isSampleConversation && isConversationLoading) ||
    (isSampleConversation && isVA && isProfileLoading);

  const sendMessageMutation = useMutation(
    async (messageText) => {
      // Handle sample conversation messages
      if (isSampleConversation) {
        // Simulate sending a message in a sample conversation
        return {
          _id: 'new-msg-' + Date.now(),
          sender: userId,
          content: messageText,
          createdAt: new Date()
        };
      }
      const response = await api.post(`/conversations/${id}/messages`, {
        message: messageText
      });
      return response.data.data;
    },
    {
      onMutate: async (messageText) => {
        // Cancel any outgoing refetches
        await queryClient.cancelQueries(['conversation', id]);

        // Snapshot the previous value
        const previous = queryClient.getQueryData(['conversation', id]);

        // Optimistically update to the new value
        const tempId = 'temp-' + Date.now();
        const optimisticMsg = {
          _id: tempId,
          sender: userId,
          content: messageText,
          createdAt: new Date().toISOString(),
          status: 'sending'
        };

        if (previous) {
          const updated = {
            ...previous,
            messages: [...(previous.messages || []), optimisticMsg],
            lastMessage: messageText,
            lastMessageAt: new Date().toISOString()
          };
          queryClient.setQueryData(['conversation', id], updated);
        }

        // Return a context with the previous data to roll back if needed
        return { previous };
      },
      onError: (_err, _vars, context) => {
        if (context?.previous) {
          queryClient.setQueryData(['conversation', id], context.previous);
        }
        toast.error('Failed to send message');
      },
      onSettled: () => {
        // Always refetch after error or success
        queryClient.invalidateQueries(['conversation', id]);
      },
      onSuccess: (newMessage) => {
        if (isSampleConversation) {
          // For sample conversations, show a demo message
          toast.info('This is a demo conversation. In a real conversation, your message would be sent.');
          setMessage('');
        } else {
          setMessage('');
        }
      }
    }
  );

  const archiveConversationMutation = useMutation(
    async () => {
      const response = await api.put(`/conversations/${id}/archive`);
      return response.data.data;
    },
    {
      onSuccess: () => {
        toast.success('Conversation archived');
        navigate('/conversations');
      },
      onError: (error) => {
        toast.error(error.response?.data?.error || 'Failed to archive conversation');
      }
    }
  );

  const handleSendMessage = (e) => {
    e.preventDefault();
    if (message.trim()) {
      sendMessageMutation.mutate(message);
    }
  };

  const scrollToBottom = () => {
    messagesEndRef.current?.scrollIntoView({ behavior: 'smooth' });
  };

  useEffect(() => {
    scrollToBottom();
  }, [conversation?.messages]);

  const getOtherParticipant = () => {
    // Check if the conversation has a system user participant
    if (conversation?.participants) {
      const systemUser = conversation.participants.find(p => 
        p.email === 'system@linkagevahub.com' || p.name === 'Linkage Admin'
      );
      if (systemUser) {
        return systemUser;
      }
    }
    
    // Fallback to original logic
    if (isVA) {
      return conversation?.business;
    } else {
      return conversation?.va;
    }
  };

  // Check if the other participant is the system user
  const isSystemUser = (participant) => {
    return participant?.email === 'system@linkagevahub.com' || participant?.name === 'Linkage Admin';
  };

  const formatMessageTime = (date) => {
    const messageDate = new Date(date);
    if (isToday(messageDate)) {
      return format(messageDate, 'h:mm a');
    } else if (isYesterday(messageDate)) {
      return 'Yesterday ' + format(messageDate, 'h:mm a');
    } else {
      return format(messageDate, 'MMM d, h:mm a');
    }
  };

  const groupMessagesByDate = (messages) => {
    const groups = {};
    messages?.forEach(msg => {
      const date = format(new Date(msg.createdAt), 'yyyy-MM-dd');
      if (!groups[date]) {
        groups[date] = [];
      }
      groups[date].push(msg);
    });
    return groups;
  };

  // Initialize socket and join conversation room, handle typing status updates
  useEffect(() => {
    if (isSampleConversation && isVA && !canViewSampleConversations) {
      return undefined;
    }

    const socket = initSocket();
    joinConversation(id);

    const handleTypingStatus = (payload) => {
      try {
        const { conversationId, userId: typerId, isTyping } = payload || {};
        const currentUserId = userId;
        if (!conversationId || conversationId !== id) return;
        if (typerId && currentUserId && typerId.toString() === currentUserId.toString()) return;
        setIsOtherTyping(!!isTyping);
      } catch (e) {
        // no-op
      }
    };

    socket.on('typing_status', handleTypingStatus);

    return () => {
      socket.off('typing_status', handleTypingStatus);
      leaveConversation(id);
    };
    // eslint-disable-next-line react-hooks/exhaustive-deps
  }, [id, userId, isSampleConversation, isVA, canViewSampleConversations]);

  const emitTyping = () => {
    const currentUserId = userId;
    if (!currentUserId) return;
    if (!typingActiveRef.current) {
      typingActiveRef.current = true;
      typingStart(id, currentUserId);
    }
    if (typingTimerRef.current) {
      clearTimeout(typingTimerRef.current);
    }
    typingTimerRef.current = setTimeout(() => {
      typingActiveRef.current = false;
      typingStop(id, currentUserId);
    }, 1200);
  };

  if (isSampleConversation && isVA && !isProfileLoading && !canViewSampleConversations) {
    return (
      <>
        <Helmet>
          <title>Complete Your Profile - {branding.name}</title>
        </Helmet>
        <div className="min-h-screen bg-gray-50 flex items-center justify-center px-4">
          <div className="max-w-md w-full bg-white shadow-lg rounded-xl p-8 text-center">
            <h1 className="text-xl font-semibold text-gray-900">Finish Your Profile to Unlock Demo Messages</h1>
            <p className="mt-4 text-sm text-gray-600">
              Demo conversations unlock once your virtual assistant profile is at least 80% complete.
              Head back to your profile to finish the remaining sections and preview sample messages.
            </p>
            <div className="mt-6 flex flex-col space-y-3">
              <Link
                to="/profile-setup"
                className="inline-flex justify-center items-center px-4 py-2 border border-transparent text-sm font-medium rounded-md text-white bg-blue-600 hover:bg-blue-700"
              >
                Continue Profile Setup
              </Link>
              <Link
                to="/conversations"
                className="inline-flex justify-center items-center px-4 py-2 border border-gray-300 text-sm font-medium rounded-md text-gray-700 bg-white hover:bg-gray-50"
              >
                Back to Messages
              </Link>
            </div>
          </div>
        </div>
      </>
    );
  }

  if (isLoading) {
    return (
      <div className="min-h-screen flex items-center justify-center">
        <div className="animate-spin rounded-full h-12 w-12 border-b-2 border-gray-900"></div>
      </div>
    );
  }

  if (!conversation) {
    return (
      <>
        <Helmet>
          <title>Conversation Not Found - {branding.name}</title>
        </Helmet>
        <div className="min-h-screen bg-gray-50 flex items-center justify-center px-4">
          <div className="max-w-md w-full bg-white shadow-lg rounded-xl p-8 text-center">
            <h1 className="text-xl font-semibold text-gray-900">We couldn&apos;t find that conversation</h1>
            <p className="mt-4 text-sm text-gray-600">
              It may have been removed or you might not have access to view it. Please return to your messages and try again.
            </p>
            <div className="mt-6">
              <Link
                to="/conversations"
                className="inline-flex justify-center items-center px-4 py-2 border border-transparent text-sm font-medium rounded-md text-white bg-blue-600 hover:bg-blue-700"
              >
                Back to Messages
              </Link>
            </div>
          </div>
        </div>
      </>
    );
  }

  const otherParticipant = getOtherParticipant();
  const messageGroups = groupMessagesByDate(conversation?.messages || []);

  return (
    <>
      <Helmet>
        <title>
          {otherParticipant?.profile?.name || otherParticipant?.profile?.company || 'Conversation'} - {branding.name}
        </title>
      </Helmet>

      <div className="min-h-screen bg-gray-50 flex flex-col">
        {/* Demo Banner for Sample Conversations */}
        {isSampleConversation && (
          <div className="bg-blue-600 text-white py-2 px-4 text-center text-sm">
            <span className="inline-flex items-center">
              <svg className="w-4 h-4 mr-2" fill="currentColor" viewBox="0 0 20 20">
                <path fillRule="evenodd" d="M18 10a8 8 0 11-16 0 8 8 0 0116 0zm-7-4a1 1 0 11-2 0 1 1 0 012 0zM9 9a1 1 0 000 2v3a1 1 0 001 1h1a1 1 0 100-2v-3a1 1 0 00-1-1H9z" clipRule="evenodd" />
              </svg>
              This is a demo conversation to show how messaging works. Try typing a message!
            </span>
          </div>
        )}
        
        {/* Header */}
        <div className="bg-white shadow-sm border-b border-gray-200">
          <div className="max-w-7xl mx-auto">
            <div className="flex items-center justify-between px-4 py-4 sm:px-6">
              <div className="flex items-center space-x-3">
                <Link
                  to="/conversations"
                  className="text-gray-400 hover:text-gray-500"
                  data-testid="back-to-list"
                >
                  <ArrowLeftIcon className="h-5 w-5" />
                </Link>
                
                {otherParticipant?.profile?.avatar ? (
                  <img
                    className="h-10 w-10 rounded-full object-cover"
                    src={otherParticipant.profile.avatar}
                    alt=""
                  />
                ) : (
                  <div className="h-10 w-10 rounded-full bg-gray-300 flex items-center justify-center">
                    <UserCircleIcon className="h-7 w-7 text-gray-500" />
                  </div>
                )}
                
                <div>
                  <h1 className="text-lg font-medium text-gray-900 flex items-center">
                    {isSystemUser(otherParticipant) 
                      ? 'Linkage Admin' 
                      : (otherParticipant?.profile?.name || otherParticipant?.profile?.company || 'Unknown User')
                    }
                    {otherParticipant?.admin && (
                      <CheckBadgeIcon className="h-5 w-5 text-purple-600 ml-1" />
                    )}
                  </h1>
                  <p className="text-sm text-gray-500">
                    {isSystemUser(otherParticipant) 
                      ? 'system@linkagevahub.com' 
                      : (otherParticipant?.profile?.hero || otherParticipant?.email)
                    }
                  </p>
                </div>
              </div>

              <div className="relative">
                <button
                  onClick={() => setShowOptions(!showOptions)}
                  className="text-gray-400 hover:text-gray-500"
                  data-testid="options-toggle"
                >
                  <EllipsisVerticalIcon className="h-6 w-6" />
                </button>
                
                {showOptions && (
                  <div className="absolute right-0 mt-2 w-48 rounded-md shadow-lg bg-white ring-1 ring-black ring-opacity-5 z-10">
                    <div className="py-1">
                      <button
                        onClick={() => archiveConversationMutation.mutate()}
                        className="flex items-center px-4 py-2 text-sm text-gray-700 hover:bg-gray-100 w-full text-left"
                        data-testid="archive-conversation"
                      >
                        <ArchiveBoxIcon className="h-4 w-4 mr-3" />
                        Archive conversation
                      </button>
                    </div>
                  </div>
                )}
              </div>
            </div>
          </div>
        </div>

        {/* Messages */}
        <div className="flex-1 overflow-y-auto px-4 py-6 sm:px-6">
          <div className="max-w-3xl mx-auto space-y-6">
            {Object.entries(messageGroups).map(([date, messages]) => (
              <div key={date}>
                <div className="flex items-center justify-center mb-4">
                  <div className="bg-gray-200 rounded-full px-3 py-1">
                    <p className="text-xs text-gray-600">
                      {isToday(new Date(date)) 
                        ? 'Today' 
                        : isYesterday(new Date(date)) 
                        ? 'Yesterday' 
                        : format(new Date(date), 'MMMM d, yyyy')}
                    </p>
                  </div>
                </div>
                
                <div className="space-y-3">
                  {messages.map((msg, idx) => {
                    const isCurrentUser = msg.sender === userId || msg.sender?._id === userId;
                    const showAvatar = idx === 0 || messages[idx - 1].sender !== msg.sender;
                    
                    return (
                      <div
                        key={msg._id || idx}
                        className={`flex ${isCurrentUser ? 'justify-end' : 'justify-start'}`}
                      >
                        <div className={`flex items-end space-x-2 max-w-xs lg:max-w-md ${
                          isCurrentUser ? 'flex-row-reverse space-x-reverse' : ''
                        }`}>
                          {showAvatar && !isCurrentUser && (
                            otherParticipant?.profile?.avatar ? (
                              <img
                                className="h-8 w-8 rounded-full object-cover flex-shrink-0"
                                src={otherParticipant.profile.avatar}
                                alt=""
                              />
                            ) : (
                              <div className="h-8 w-8 rounded-full bg-gray-300 flex items-center justify-center flex-shrink-0">
                                <UserCircleIcon className="h-5 w-5 text-gray-500" />
                              </div>
                            )
                          )}
                          
                          {!showAvatar && !isCurrentUser && (
                            <div className="w-8 h-8 flex-shrink-0" />
                          )}
                          
                          <div className={`flex flex-col ${isCurrentUser ? 'items-end' : 'items-start'}`}>
                            <div className={`px-4 py-2 rounded-2xl ${
                              isCurrentUser 
                                ? 'bg-blue-600 text-white' 
                                : 'bg-white text-gray-900 shadow-sm'
                            }`}>
                              {msg.bodyHtml || msg.bodyHtmlSafe ? (
                                <div className="text-sm">
                                  <SafeHtml html={msg.bodyHtmlSafe || msg.bodyHtml} />
                                </div>
                              ) : (
                                <p className="text-sm">{msg.content}</p>
                              )}
                            </div>
                            <p className="text-xs text-gray-500 mt-1">
                              {formatMessageTime(msg.createdAt)}
                              {isCurrentUser && msg.read && ' • Read'}
                            </p>
                          </div>
                        </div>
                      </div>
                    );
                  })}
                </div>
              </div>
            ))}
            {/* Typing indicator */}
            {isOtherTyping && (
              <div className="mt-2 text-xs text-gray-500 italic">
                Typing...
              </div>
            )}
            <div ref={messagesEndRef} />
          </div>
        </div>

        {/* Message Input */}
        <div className="bg-white border-t border-gray-200">
          <div className="max-w-3xl mx-auto px-4 py-4 sm:px-6">
            <form onSubmit={handleSendMessage} className="flex items-end space-x-3">
              <div className="flex-1">
                <textarea
                  rows={1}
                  value={message}
                  onChange={(e) => {
                    setMessage(e.target.value);
                    emitTyping();
                  }}
                  onKeyDown={(e) => {
                    // Emit typing for normal keystrokes
                    if (!(e.key === 'Enter' && !e.shiftKey)) {
                      emitTyping();
                    }
                    if (e.key === 'Enter' && !e.shiftKey) {
                      e.preventDefault();
                      handleSendMessage(e);
                    }
                  }}
                  className="block w-full resize-none border-gray-300 rounded-lg px-4 py-3 text-sm placeholder-gray-500 focus:ring-blue-500 focus:border-blue-500"
                  placeholder="Type a message..."
                  disabled={sendMessageMutation.isLoading}
                />
              </div>
              <button
                type="submit"
                disabled={!message.trim() || sendMessageMutation.isLoading}
                className="inline-flex items-center justify-center p-3 rounded-full text-white bg-blue-600 hover:bg-blue-700 focus:outline-none focus:ring-2 focus:ring-offset-2 focus:ring-blue-500 disabled:opacity-50 disabled:cursor-not-allowed"
              >
                <PaperAirplaneIcon className="h-5 w-5" />
              </button>
            </form>
          </div>
        </div>
      </div>
    </>
  );
}<|MERGE_RESOLUTION|>--- conflicted
+++ resolved
@@ -85,46 +85,12 @@
     }
   }, [navigate]);
 
-<<<<<<< HEAD
-  const { data: conversation, isLoading, error } = useQuery(
-    ['conversation', id],
-    async () => {
-      // Check if this is a sample conversation ID
-      if (id.startsWith('sample-')) {
-        return getSampleConversation(id);
-      }
-      try {
-        const response = await api.get(`/conversations/${id}`);
-        return response.data.data;
-      } catch (err) {
-        // Check if this is a gating error
-        if (err.response?.status === 403 && err.response?.data?.gated) {
-          // Redirect to conversations list where gated view will show
-          toast.info('Please complete your profile to access messages');
-          navigate('/conversations');
-          throw err;
-        }
-        throw err;
-      }
-    },
-    {
-      refetchInterval: id.startsWith('sample-') ? false : 5000, // Don't poll for sample conversations
-      retry: (failureCount, error) => {
-        // Don't retry on gating errors
-        if (error?.response?.status === 403 && error?.response?.data?.gated) {
-          return false;
-        }
-        return failureCount < 3;
-      }
-    }
-=======
   const isSampleConversation = id.startsWith('sample-');
   const isVA = Boolean(
     user?.va ||
     user?.role === 'va' ||
     user?.profile?.type === 'va' ||
     user?.profile?.va
->>>>>>> 96b64b84
   );
 
   const { data: profileData, isLoading: isProfileLoading } = useQuery({
@@ -321,12 +287,30 @@
   const { data: apiConversation, isLoading: isConversationLoading } = useQuery(
     ['conversation', id],
     async () => {
-      const response = await api.get(`/conversations/${id}`);
-      return response.data.data;
+      try {
+        const response = await api.get(`/conversations/${id}`);
+        return response.data.data;
+      } catch (err) {
+        // Check if this is a gating error (for business users)
+        if (err.response?.status === 403 && err.response?.data?.gated) {
+          // Redirect to conversations list where gated view will show
+          toast.info('Please complete your profile to access messages');
+          navigate('/conversations');
+          throw err;
+        }
+        throw err;
+      }
     },
     {
       enabled: !isSampleConversation,
-      refetchInterval: isSampleConversation ? false : 5000
+      refetchInterval: isSampleConversation ? false : 5000,
+      retry: (failureCount, error) => {
+        // Don't retry on gating errors
+        if (error?.response?.status === 403 && error?.response?.data?.gated) {
+          return false;
+        }
+        return failureCount < 3;
+      }
     }
   );
 
