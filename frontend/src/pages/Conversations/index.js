import React from 'react';
import { Helmet } from 'react-helmet-async';
import { Link } from 'react-router-dom';
import { useQuery } from 'react-query';
import api from '../../services/api';
import { formatDistanceToNow } from 'date-fns';
import { useBranding } from '../../contexts/BrandingContext';
import { useAuth } from '../../contexts/AuthContext';
import {
  ChatBubbleLeftRightIcon,
  InboxIcon,
  UserCircleIcon,
  CheckIcon,
  ExclamationTriangleIcon
} from '@heroicons/react/24/outline';
import { CheckBadgeIcon } from '@heroicons/react/24/solid';
import SafeHtml from '../../components/SafeHtml';
import { DEFAULT_SYSTEM_HTML } from '../../constants/systemHtml';

// Strip HTML tags for safe preview display
function stripHtml(input) {
  if (!input) return '';
  return input.replace(/<[^>]*>/g, '');
}

// Allowlist sanitizer for the system nudge (keep only <a> and enforce safe attrs)
function sanitizeSystemHtml(html) {
  try {
    const tpl = document.createElement('template');
    tpl.innerHTML = html || '';
    const nodes = tpl.content.querySelectorAll('*');
    nodes.forEach((el) => {
      const tag = el.tagName.toUpperCase();
      if (tag !== 'A') {
        const text = document.createTextNode(el.textContent || '');
        el.replaceWith(text);
        return;
      }
      const a = el;
      const href = a.getAttribute('href') || '';
      const safeHref =
        href.startsWith('/') ||
        href.startsWith('http://') ||
        href.startsWith('https://') ||
        href.startsWith('mailto:')
          ? href
          : '#';
      a.setAttribute('href', safeHref);
      a.setAttribute('rel', 'noopener noreferrer');
      a.setAttribute('target', safeHref.startsWith('/') ? '_self' : '_blank');
      const existingClass = a.getAttribute('class') || '';
      a.setAttribute('class', (existingClass + ' text-blue-600 underline').trim());
      Array.from(a.attributes).forEach((attr) => {
        if (!['href', 'rel', 'target', 'class'].includes(attr.name)) {
          a.removeAttribute(attr.name);
        }
      });
    });
    return tpl.innerHTML;
  } catch {
    return stripHtml(html || '');
  }
}

export default function Conversations() {
  const { branding } = useBranding();
  const { user } = useAuth();
  
  const { data: conversationsResponse, isLoading, error } = useQuery('conversations', async () => {
    try {
      const response = await api.get('/conversations');
      return response.data;
    } catch (err) {
      // Check if this is a gating error
      if (err.response?.status === 403 && err.response?.data?.gated) {
        return {
          success: false,
          gated: true,
          message: err.response.data.message,
          profileCompletion: err.response.data.profileCompletion,
          requiredCompletion: err.response.data.requiredCompletion
        };
      }
      throw err;
    }
  });

<<<<<<< HEAD
  // Check if user is gated (profile completion <= 80%)
  const isGated = conversationsResponse?.gated === true;
  const conversations = conversationsResponse?.data || [];
=======
  // Fetch profile completion to gate default messages for VAs
  const { data: profileData } = useQuery({
    queryKey: ['profile', user?.id],
    queryFn: async () => {
      const response = await api.get('/users/profile');
      return response.data; // expects { profileCompletion, data: { va|business } }
    },
    enabled: !!user
  });

  const isVA = Boolean(
    user?.va ||
    user?.role === 'va' ||
    user?.profile?.type === 'va' ||
    user?.profile?.va
  );
  const profileCompletionPct = profileData?.profileCompletion?.percentage ?? 0;
>>>>>>> 96b64b84

  // Sample conversations for demonstration when no real conversations exist
  const getSampleConversations = () => {
    if (isVA) {
      // Gate VA default messages until profile completion >= 80%
      if (profileCompletionPct < 80) {
        return [];
      }
      // Once 80%+, show the EXACT two Linkage Admin default messages now used elsewhere
      return [
        {
          _id: 'sample-1',
          participants: [user.id, 'admin-1'],
          business: {
            _id: 'admin-1',
            email: 'admin@linkage.ph',
            profile: {
              name: 'Linkage Admin',
              company: 'Linkage VA Hub',
              avatar: null,
              hero: 'Official Linkage VA Hub Administration'
            }
          },
          messages: [
            {
              _id: 'msg-1',
              sender: 'admin-1',
              content: 'Welcome to Linkage! We\'re here to help you find the perfect virtual assistant for your business needs. Feel free to ask any questions!',
              createdAt: new Date(Date.now() - 2 * 60 * 60 * 1000) // 2 hours ago
            }
          ],
          lastMessage: 'Welcome to Linkage! We\'re here to help you find the perfect virtual assistant for your business needs. Feel free to ask any questions!',
          lastMessageAt: new Date(Date.now() - 2 * 60 * 60 * 1000),
          status: 'active',
          unreadCount: { va: 0, business: 1 }
        },
        {
          _id: 'sample-2',
          participants: [user.id, 'admin-2'],
          business: {
            _id: 'admin-2',
            email: 'support@linkage.com',
            profile: {
              name: 'Linkage Admin',
              avatar: null,
              hero: 'Linkage Support Team'
            }
          },
          messages: [
            {
              _id: 'msg-3',
              sender: 'admin-2',
              content: 'Thank you for joining Linkage! If you have any questions about finding virtual assistants or posting jobs, we\'re here to assist.',
              createdAt: new Date(Date.now() - 8 * 60 * 60 * 1000) // 8 hours ago
            }
          ],
          lastMessage: 'Thank you for joining Linkage! If you have any questions about finding virtual assistants or posting jobs, we\'re here to assist.',
          lastMessageAt: new Date(Date.now() - 8 * 60 * 60 * 1000),
          status: 'active',
          unreadCount: { va: 1, business: 1 }
        }
      ];
    } else {
      // Sample conversations for businesses
      return [
        {
          _id: 'sample-1',
          participants: [user.id, 'admin-1'],
          va: {
            _id: 'admin-1',
            email: 'admin@linkage.com',
            profile: {
              name: 'Linkage Admin',
              avatar: null,
              hero: 'Linkage Support Team'
            }
          },
          messages: [
            {
              _id: 'msg-1',
              sender: user.id,
              content: 'Hello! I\'d like to learn more about posting a job and finding the right virtual assistant.',
              createdAt: new Date(Date.now() - 3 * 60 * 60 * 1000) // 3 hours ago
            },
            {
              _id: 'msg-2',
              sender: 'admin-1',
              content: 'Welcome to Linkage! We\'re here to help you find the perfect virtual assistant for your business needs. Feel free to ask any questions!',
              createdAt: new Date(Date.now() - 2 * 60 * 60 * 1000) // 2 hours ago
            }
          ],
          lastMessage: 'Welcome to Linkage! We\'re here to help you find the perfect virtual assistant for your business needs. Feel free to ask any questions!',
          lastMessageAt: new Date(Date.now() - 2 * 60 * 60 * 1000),
          status: 'active',
          unreadCount: { va: 0, business: 1 }
        },
        {
          _id: 'sample-2',
          participants: [user.id, 'admin-2'],
          va: {
            _id: 'admin-2',
            email: 'support@linkage.com',
            profile: {
              name: 'Linkage Admin',
              avatar: null,
              hero: 'Linkage Support Team'
            }
          },
          messages: [
            {
              _id: 'msg-3',
              sender: 'admin-2',
              content: 'Thank you for joining Linkage! If you have any questions about finding virtual assistants or posting jobs, we\'re here to assist.',
              createdAt: new Date(Date.now() - 8 * 60 * 60 * 1000) // 8 hours ago
            }
          ],
          lastMessage: 'Thank you for joining Linkage! If you have any questions about finding virtual assistants or posting jobs, we\'re here to assist.',
          lastMessageAt: new Date(Date.now() - 8 * 60 * 60 * 1000),
          status: 'active',
          unreadCount: { va: 1, business: 1 }
        }
      ];
    }
  };

  // Use sample conversations if no real conversations exist AND user is not gated
  const displayConversations = !isGated && conversations?.length > 0 ? conversations : (!isGated ? getSampleConversations() : []);

  const getOtherParticipant = (conversation) => {
    if (isVA) {
      return conversation.business;
    } else {
      return conversation.va;
    }
  };

  const getUnreadCount = (conversation) => {
    if (isVA) {
      return conversation.unreadCount?.va || 0;
    } else {
      return conversation.unreadCount?.business || 0;
    }
  };

  if (isLoading) {
    return (
      <div className="min-h-screen flex items-center justify-center">
        <div className="animate-spin rounded-full h-12 w-12 border-b-2 border-gray-900"></div>
      </div>
    );
  }

  // Render gated view if profile completion <= 80%
  if (isGated) {
    return (
      <>
        <Helmet>
          <title>Messages - {branding.name}</title>
        </Helmet>

        <div className="min-h-screen bg-gray-50">
          <div className="max-w-4xl mx-auto px-4 sm:px-6 lg:px-8 py-16">
            <div className="bg-white rounded-lg shadow-lg p-8 text-center">
              <div className="flex justify-center mb-6">
                <div className="rounded-full bg-blue-100 p-4">
                  <InboxIcon className="h-12 w-12 text-blue-600" />
                </div>
              </div>
              
              <h2 className="text-2xl font-bold text-gray-900 mb-4">
                Welcome to your messages
              </h2>
              
              <p className="text-lg text-gray-700 mb-6">
                To get started, visit your <Link to="/dashboard" className="text-blue-600 hover:text-blue-800 font-semibold underline">Dashboard</Link> to complete your profile and begin conversations.
              </p>

              <div className="bg-blue-50 border border-blue-200 rounded-lg p-6 mb-6">
                <div className="flex items-center justify-center mb-3">
                  <ExclamationTriangleIcon className="h-6 w-6 text-blue-600 mr-2" />
                  <h3 className="text-sm font-semibold text-gray-900">Profile Completion Required</h3>
                </div>
                <p className="text-sm text-gray-700 mb-4">
                  Your profile is currently <span className="font-bold text-blue-600">{conversationsResponse?.profileCompletion || 0}%</span> complete. 
                  You need more than <span className="font-bold">80%</span> completion to access messaging.
                </p>
                <div className="w-full bg-gray-200 rounded-full h-3 overflow-hidden">
                  <div 
                    className="bg-blue-600 h-full rounded-full transition-all duration-500"
                    style={{ width: `${conversationsResponse?.profileCompletion || 0}%` }}
                  />
                </div>
              </div>

              <Link
                to="/dashboard"
                className="inline-flex items-center px-6 py-3 border border-transparent text-base font-medium rounded-md text-white bg-blue-600 hover:bg-blue-700 focus:outline-none focus:ring-2 focus:ring-offset-2 focus:ring-blue-500 transition-colors"
              >
                Complete Your Profile
                <svg className="ml-2 -mr-1 w-5 h-5" fill="currentColor" viewBox="0 0 20 20">
                  <path fillRule="evenodd" d="M10.293 3.293a1 1 0 011.414 0l6 6a1 1 0 010 1.414l-6 6a1 1 0 01-1.414-1.414L14.586 11H3a1 1 0 110-2h11.586l-4.293-4.293a1 1 0 010-1.414z" clipRule="evenodd" />
                </svg>
              </Link>
            </div>
          </div>
        </div>
      </>
    );
  }

  return (
    <>
      <Helmet>
        <title>Messages - {branding.name}</title>
      </Helmet>

      <div className="min-h-screen bg-gray-50">
        <div className="max-w-7xl mx-auto">
          <div className="flex flex-col md:flex-row h-screen">
            {/* Sidebar - Conversation List */}
            <div className="w-full md:w-96 bg-white border-r border-gray-200">
              <div className="p-6 border-b border-gray-200">
                <h1 className="text-2xl font-bold text-gray-900 flex items-center">
                  <InboxIcon className="h-7 w-7 mr-2" />
                  Messages
                  {user.admin && (
                    <span className="ml-3 inline-flex items-center px-2.5 py-0.5 rounded-full text-xs font-medium bg-purple-100 text-purple-800">
                      Admin View
                    </span>
                  )}
                </h1>
                <p className="mt-1 text-sm text-gray-500">
                  {displayConversations?.length || 0} conversation{displayConversations?.length !== 1 && 's'}
                  {(!conversations || conversations.length === 0) && displayConversations?.length > 0 && (
                    <span className="ml-2 inline-flex items-center px-2 py-0.5 rounded text-xs font-medium bg-blue-100 text-blue-800">
                      Demo
                    </span>
                  )}
                </p>
              </div>

              <div className="overflow-y-auto h-full pb-20">
                {/* Mobile-only system nudge */}
                <div className="md:hidden px-6 py-3 border-b border-gray-200 bg-white">
                  <SafeHtml html={DEFAULT_SYSTEM_HTML} />
                </div>
                {displayConversations?.length === 0 ? (
                  <div className="text-center py-12 px-4">
                    <ChatBubbleLeftRightIcon className="mx-auto h-12 w-12 text-gray-400" />
                    <h3 className="mt-2 text-sm font-medium text-gray-900">No messages yet</h3>
                    <p className="mt-1 text-sm text-gray-500">
                      {isVA 
                        ? 'When businesses contact you, messages will appear here.'
                        : 'Start a conversation with a VA to begin messaging.'}
                    </p>
                  </div>
                ) : (
                  <ul className="divide-y divide-gray-200">
                    {displayConversations?.map((conversation) => {
                      const otherParticipant = getOtherParticipant(conversation);
                      const unreadCount = getUnreadCount(conversation);
                      const lastMessage = conversation.messages?.[conversation.messages.length - 1];
                      const isIntercepted = conversation.isIntercepted;
                      // Prefer system/override sender label when present
                      const label =
                        lastMessage?.displayedSenderName ||
                        otherParticipant?.profile?.name ||
                        otherParticipant?.profile?.company ||
                        otherParticipant?.displayName ||
                        otherParticipant?.name ||
                        'Unknown User';
                      // Safe preview text (avoid rendering raw HTML from system messages)
                      const previewText = stripHtml(lastMessage?.content || lastMessage?.bodyHtml || '');
                      // Prefer sanitized HTML for preview when available
                      const lastBodyHtml = lastMessage?.bodyHtmlSafe || lastMessage?.bodyHtml;
                      // Detect virtual default system conversation injected by API
                      const isSystemVirtual = conversation.isSystemConversation === true || conversation._id === 'system-default';
                      const toHref = isSystemVirtual ? '/dashboard' : `/conversations/${conversation._id}`;
                      return (
                        <li key={conversation._id}>
                          <Link
                            to={toHref}
                            className={`block px-6 py-4 hover:bg-gray-50 transition-colors ${
                              unreadCount > 0 ? 'bg-blue-50' : ''
                            } ${isIntercepted && user.admin ? 'border-l-4 border-orange-400' : ''}`}
                          >
                            <div className="flex items-start space-x-3">
                              <div className="flex-shrink-0 relative">
                                {otherParticipant?.profile?.avatar ? (
                                  <img
                                    className="h-12 w-12 rounded-full object-cover"
                                    src={otherParticipant.profile.avatar}
                                    alt=""
                                  />
                                ) : (
                                  <div className="h-12 w-12 rounded-full bg-gray-300 flex items-center justify-center">
                                    <UserCircleIcon className="h-8 w-8 text-gray-500" />
                                  </div>
                                )}
                                {conversation.status === 'active' && unreadCount > 0 && (
                                  <span className="absolute -top-1 -right-1 block h-4 w-4 rounded-full bg-blue-600 text-white text-xs flex items-center justify-center font-medium">
                                    {unreadCount > 9 ? '9+' : unreadCount}
                                  </span>
                                )}
                              </div>
                              
                              <div className="flex-1 min-w-0">
                                <div className="flex items-center justify-between">
                                  <div className="flex items-center space-x-2">
                                    <p className={`text-sm font-medium ${
                                      unreadCount > 0 ? 'text-gray-900' : 'text-gray-700'
                                    }`}>
                                      {label}
                                      {otherParticipant?.admin && (
                                        <CheckBadgeIcon className="inline h-4 w-4 text-purple-600 ml-1" />
                                      )}
                                    </p>
                                    {isIntercepted && user.admin && (
                                      <span className="inline-flex items-center px-2 py-0.5 rounded text-xs font-medium bg-orange-100 text-orange-800">
                                        Intercepted
                                      </span>
                                    )}
                                  </div>
                                  <p className={`text-xs ${
                                    unreadCount > 0 ? 'text-blue-600 font-medium' : 'text-gray-500'
                                  }`}>
                                    {conversation.lastMessageAt &&
                                      formatDistanceToNow(new Date(conversation.lastMessageAt), {
                                        addSuffix: true
                                      })}
                                  </p>
                                </div>
                                
                                {/* Show original sender info for intercepted conversations */}
                                {isIntercepted && user.admin && conversation.originalSender && (
                                  <div className="mt-1 text-xs text-orange-600">
                                    From: {conversation.originalSender.profile?.company || conversation.originalSender.email} → {conversation.va?.profile?.name || conversation.va?.email}
                                  </div>
                                )}
                                
                                {lastMessage && (
                                  <div className="mt-1">
                                    {lastBodyHtml ? (
                                      <div
                                        className={`text-sm ${unreadCount > 0 ? 'text-gray-900 font-medium' : 'text-gray-500'} truncate`}
                                      >
                                        <SafeHtml html={lastBodyHtml} />
                                      </div>
                                    ) : (
                                      <div className="flex items-center">
                                        <p className={`text-sm truncate ${unreadCount > 0 ? 'text-gray-900 font-medium' : 'text-gray-500'}`}>
                                          {lastMessage.sender === user.id && (
                                            <span className="text-gray-400">You: </span>
                                          )}
                                          {previewText || 'Attachment'}
                                        </p>
                                        {lastMessage.sender === user.id && lastMessage.read && (
                                          <CheckIcon className="ml-1 h-4 w-4 text-blue-600 flex-shrink-0" />
                                        )}
                                      </div>
                                    )}
                                  </div>
                                )}
                                
                                {conversation.status === 'archived' && (
                                  <span className="inline-flex items-center px-2 py-0.5 rounded text-xs font-medium bg-gray-100 text-gray-800 mt-1">
                                    Archived
                                  </span>
                                )}
                              </div>
                            </div>
                          </Link>
                        </li>
                      );
                    })}
                  </ul>
                )}
              </div>
            </div>

            {/* Main Content - Select a conversation prompt */}
            <div className="flex-1 hidden md:flex items-center justify-center bg-gray-50">
              <div className="text-center max-w-md px-6">
                {/* Default system nudge */}
                <div className="mb-6 text-left bg-white border border-gray-200 rounded-lg shadow-sm p-4">
                  <SafeHtml html={DEFAULT_SYSTEM_HTML} />
                </div>
                <ChatBubbleLeftRightIcon className="mx-auto h-12 w-12 text-gray-400" />
                <h3 className="mt-4 text-lg font-medium text-gray-900">Select a conversation</h3>
                <p className="mt-2 text-sm text-gray-500">
                  Choose a conversation from the list to start messaging
                </p>
              </div>
            </div>
          </div>
        </div>
      </div>
    </>
  );
}<|MERGE_RESOLUTION|>--- conflicted
+++ resolved
@@ -85,11 +85,6 @@
     }
   });
 
-<<<<<<< HEAD
-  // Check if user is gated (profile completion <= 80%)
-  const isGated = conversationsResponse?.gated === true;
-  const conversations = conversationsResponse?.data || [];
-=======
   // Fetch profile completion to gate default messages for VAs
   const { data: profileData } = useQuery({
     queryKey: ['profile', user?.id],
@@ -107,7 +102,10 @@
     user?.profile?.va
   );
   const profileCompletionPct = profileData?.profileCompletion?.percentage ?? 0;
->>>>>>> 96b64b84
+
+  // Check if user is gated (profile completion <= 80%)
+  const isGated = conversationsResponse?.gated === true;
+  const conversations = conversationsResponse?.data || [];
 
   // Sample conversations for demonstration when no real conversations exist
   const getSampleConversations = () => {
